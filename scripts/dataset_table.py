--- conflicted
+++ resolved
@@ -5,22 +5,6 @@
 import pandas as pd
 
 from torch_pdb.datasets import PDBBindRefined, TMScoreBenchmark, GODataset, ECDataset, PfamDataset, RCSBDataset
-
-<<<<<<< HEAD
-datasets = [GODataset,
-            ECDataset,
-            TMScoreBenchmark,
-            PfamDataset,
-            RCSBDataset,
-            PDBBindRefined]
-
-rows = []
-for dataset in datasets:
-    print(dataset)
-    with tempfile.TemporaryDirectory() as tmp:
-        ds = dataset(root=tmp, name='test')
-        rows.append(ds.describe())
-=======
 
 datasets = [
             RCSBDataset,
@@ -36,7 +20,6 @@
     desc = ds.describe()
     print(desc)
     rows.append(desc)
->>>>>>> a4dc8570
 
 df = pd.DataFrame(rows)
 md = df.to_markdown(index=False)
