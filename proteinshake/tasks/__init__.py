from .task import Task
from .enzyme_class import EnzymeClassTask
from .ligand_affinity import LigandAffinityTask
from .binding_site_detection import BindingSiteDetectionTask
from .structure_similarity import StructureSimilarityTask
from .ppi_task import ProteinProteinInterfaceTask
from .tm_search import StructureSearchTask
from .structural_class import StructuralClassTask
from .gene_ontology import GeneOntologyTask

classes = ['Task',
           'EnzymeClassTask',
           'LigandAffinityTask',
           'BindingSiteDetectionTask',
<<<<<<< HEAD
           'StructuralClassTask',
           'GeneOntologyTask',
=======
           'ProteinProteinInterfaceTask',
           'StructureSimilarityTask',
           'StructureSearchTask',
           'StructuralClassTask'
>>>>>>> e5281906
           ]

__all__ = classes<|MERGE_RESOLUTION|>--- conflicted
+++ resolved
@@ -10,17 +10,13 @@
 
 classes = ['Task',
            'EnzymeClassTask',
+           'GeneOntologyTask',
            'LigandAffinityTask',
            'BindingSiteDetectionTask',
-<<<<<<< HEAD
+           'ProteinProteinInterfaceTask',
            'StructuralClassTask',
-           'GeneOntologyTask',
-=======
-           'ProteinProteinInterfaceTask',
            'StructureSimilarityTask',
            'StructureSearchTask',
-           'StructuralClassTask'
->>>>>>> e5281906
            ]
 
 __all__ = classes