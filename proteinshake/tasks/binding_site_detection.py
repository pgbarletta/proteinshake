--- conflicted
+++ resolved
@@ -9,11 +9,7 @@
  Pocket atoms/residues
     taken directly from PDBBind annotations.
 
-<<<<<<< HEAD
-    .. admonition:: Task Card
-=======
     .. admonition:: Task Summary 
->>>>>>> 350e6cac
 
         * **Input:** one protein
         * **Output:** binary label for each atom/residue
