import os
from sklearn.neighbors import kneighbors_graph, radius_neighbors_graph
from tqdm import tqdm
import numpy as np

from proteinshake.utils import checkpoint, compose_embeddings, residue_numeric


class GraphDataset():
    """ Graph representation of a protein structure dataset.

    Converts a protein object to a graph by using a k-nearest-neighbor or epsilon-neighborhood approach. Define either `k` or `eps` to determine which one is used.

    Also embeds the protein sequence to attributes of the graph nodes using a supplied embedding function. See `utils.embeddings` for examples. If a list of functions is passed to `embedding`, the resulting features will be concatenated.

    Parameters
    ----------
    embedding: Union[function, list]
        A function or list of functions for embedding the protein sequence to node attributes.
    eps: float
        The epsilon radius to be used in graph construction (in Angstrom).
    k: int
        The number of neighbors to be used in the k-NN graph.
    weighted_edges: bool, default False
        If `True`, edges are attributed with their euclidean distance. If `False`, edges are unweighted.

    """

    def __init__(self, root, proteins, embedding=residue_numeric, eps=None, k=None, weighted_edges=False):
        assert not (eps is None and k is None), 'You must specify eps or k in the graph construction.'
        self.construction = 'knn' if not k is None else 'eps'
        self.root = root
        self.k = k
        self.eps = eps
        self.weighted_edges = weighted_edges
        if type(embedding) == list:
            self.embedding = compose_embeddings(embedding)
            emb_names = '_'.join([e.__name__ for e in embedding])
            self.name = f'emb_{emb_names}'
        else:
            self.embedding = embedding
            self.name = f'emb_{embedding.__name__}'
        self.name += '_k_{k}' if self.construction == 'knn' else f'_eps_{eps}'
        if self.weighted_edges:
            self.name += 'weighted'
        self.info = proteins
        self.proteins = self.convert(proteins)

    def protein2graph(self, protein):
        nodes = self.embedding(protein['sequence'])
        mode = 'distance' if self.weighted_edges else 'connectivity'
        if self.construction == 'eps':
            adj = radius_neighbors_graph(protein['coords'], radius=self.eps, mode=mode)
        elif self.construction == 'knn':
            # reduce k if protein is smaller than self.k
            n_neighbors = min(len(protein['coords']) - 1, self.k)
            adj = kneighbors_graph(protein['coords'],
                                   n_neighbors=n_neighbors,
                                   mode=mode)
        return (nodes, adj)

    @checkpoint('{root}/processed/graph/{name}.pkl')
    def convert(self, proteins):
        return [self.protein2graph(p) for p in tqdm(proteins, desc='Converting proteins to graphs')]

    def pyg(self, transform=None, pre_transform=None, pre_filter=None):
        import torch
        from torch_geometric.data import Data
        from torch_geometric.utils import from_scipy_sparse_matrix
        from .pyg_data import Dataset

        def info2pyg(info):
            """ Try to convert info dictionary to tensor."""
            new_info = {}
            for k,v in info.items():
                try:
                    new_info[k] = torch.Tensor(v)
                except TypeError:
                    new_info[k] = v
                    pass
            return new_info

        def graph2pyg(graph, info={}):
<<<<<<< HEAD
            nodes = torch.Tensor(graph[0]).float()
=======
            nodes = torch.from_numpy(graph[0])
>>>>>>> 12e9cdb7
            edges = from_scipy_sparse_matrix(graph[1])
            return Data(x=nodes, edge_index=edges[0].long(), edge_attr=edges[1].unsqueeze(1).float(), **info2pyg(info))
        data_list = [graph2pyg(p, info=info) for p,info in zip(self.proteins,self.info)]
        return Dataset(f'{self.root}/processed/graph/{self.name}.pyg',
                       data_list,
                       transform=transform,
                       pre_transform=pre_transform,
                       pre_filter=pre_filter)

    def dgl(self):
        from .dgl_data import Dataset

        ds = Dataset(f'{self.root}/processed/graph/{self.name}.dgl.pkl',
                     self.proteins,
                     self.info)
        return ds

        @checkpoint('{root}/processed/graph/{name}.nx.pkl')
        def nx(self):
            import networkx as nx
            def graph2nx(graph, info={}):
                g = nx.from_scipy_sparse_matrix(graph[1])
                g.add_nodes_from(graph[0])
                for key,value in info.items():
                    if type(value) == list and len(value) == len(info['sequence']):
                        nx.set_node_attributes(g, value, key)
                    else:
                        g.graph[key] = value
                return g
            return [graph2nx(p, info=info) for p,info in zip(self.proteins,self.info)]
<|MERGE_RESOLUTION|>--- conflicted
+++ resolved
@@ -81,11 +81,7 @@
             return new_info
 
         def graph2pyg(graph, info={}):
-<<<<<<< HEAD
-            nodes = torch.Tensor(graph[0]).float()
-=======
             nodes = torch.from_numpy(graph[0])
->>>>>>> 12e9cdb7
             edges = from_scipy_sparse_matrix(graph[1])
             return Data(x=nodes, edge_index=edges[0].long(), edge_attr=edges[1].unsqueeze(1).float(), **info2pyg(info))
         data_list = [graph2pyg(p, info=info) for p,info in zip(self.proteins,self.info)]
