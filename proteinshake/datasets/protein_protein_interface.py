# -*- coding: utf-8 -*-
import os
import glob

from proteinshake.datasets import Dataset
from proteinshake.utils import get_interfaces, extract_tar, download_url

class ProteinProteinInterfaceDataset(Dataset):
    """Protein-protein complexes with annotated interfaces. Residues
    in each protein are marked with a boolean `is_interface` to indicate
    residues defined to belong to the interface of two protein chains.
    The default threshold for determining interface residues is 6 Angstroms.

    Parameters
    ----------
    root: str
        Root directory where the dataset should be saved.
    name: str
        The name of the dataset.
    cutoff: float
        Distance in angstroms within which a pair of residues is considered to
        belong to the interface.
    """


    def __init__(self, cutoff=6, version='2020', **kwargs):
        self.version = version
        self.cutoff = cutoff
        super().__init__(**kwargs)

<<<<<<< HEAD
    def get_raw_files(self):
        return glob.glob(f'{self.root}/raw/files/*.pdb')[:self.limit]
=======
    def get_raw_files(self, compressed=False):
        return glob.glob(f'{self.root}/raw/files/*.pdb')[:self.download_limit()]
>>>>>>> 17623be6

    def get_id_from_filename(self, filename):
        return filename[:4]

    def download(self):
        download_url(f'https://pdbbind.oss-cn-hangzhou.aliyuncs.com/download/PDBbind_v{self.version}_PP.tar.gz', f'{self.root}/raw')
        extract_tar(f'{self.root}/raw/PDBbind_v{self.version}_PP.tar.gz', f'{self.root}/raw')
        os.rename(f'{self.root}/raw/PP', f'{self.root}/raw/files')

    def add_protein_attributes(self, protein):
        interface_atoms = get_interfaces(protein, self.cutoff, resolution='atom')
        protein['atom']['is_interface'] = interface_atoms
        protein['residue']['is_interface'] = [val
                                              for val, atom_type in \
                                              zip(interface_atoms, protein['atom']['atom_type']) \
                                              if atom_type == 'CA'
                                              ]
        return protein

    def describe(self):
        desc = super().describe()
        desc['property'] = "Protein-protein interface (residue-level)"
        desc['values'] = 2
        desc['type'] = "Binary"
        return desc<|MERGE_RESOLUTION|>--- conflicted
+++ resolved
@@ -28,13 +28,8 @@
         self.cutoff = cutoff
         super().__init__(**kwargs)
 
-<<<<<<< HEAD
-    def get_raw_files(self):
+    def get_raw_files(self, compressed=False):
         return glob.glob(f'{self.root}/raw/files/*.pdb')[:self.limit]
-=======
-    def get_raw_files(self, compressed=False):
-        return glob.glob(f'{self.root}/raw/files/*.pdb')[:self.download_limit()]
->>>>>>> 17623be6
 
     def get_id_from_filename(self, filename):
         return filename[:4]
