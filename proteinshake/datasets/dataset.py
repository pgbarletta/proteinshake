--- conflicted
+++ resolved
@@ -128,11 +128,8 @@
         int
             The limit to be applied to the number of downloaded/parsed files.
         """
-        return 10
-<<<<<<< HEAD
-=======
         return None
->>>>>>> fd569b20
+        
     def check_arguments_same_as_hosted(self):
         """ Safety check to ensure the provided dataset arguments are the same as were used to precompute the datasets. Only relevant with `use_precomputed=True`.
         """
